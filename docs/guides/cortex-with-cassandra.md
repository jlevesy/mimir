---
title: "Running Cortex with Cassandra"
linkTitle: "Running Cortex with Cassandra"
weight: 7
slug: cassandra
---

This guide covers how to run a single local Cortex instance - with the chunks storage engine - storing time series chunks and index in Cassandra.

In this guide we're going to:

1. Setup a locally running Cassandra
2. Configure Cortex to store chunks and index on Cassandra
3. Configure Prometheus to send series to Cortex
4. Configure Grafana to visualise metrics

## Setup a locally running Cassandra

Run Cassandra with the following command:

```
docker run -d --name cassandra --rm -p 9042:9042 cassandra:3.11
```

Use Docker to execute the Cassandra Query Language (CQL) shell in the container:

```
docker exec -it <container_id> cqlsh
```

Create a new Cassandra keyspace for Cortex metrics:

A keyspace is an object that is used to hold column families, user defined types. A keyspace is like RDBMS database which contains column families, indexes, user defined types.

```
CREATE KEYSPACE cortex WITH replication = {'class':'SimpleStrategy', 'replication_factor' : 1};
```
## Configure Cortex to store chunks and index on Cassandra

Now, we have to configure Cortex to store the chunks and index in Cassandra. Create a config file called `single-process-config.yaml`, then add the content below. Make sure to replace the following placeholders:
- `LOCALHOST`: Addresses of your Cassandra instance. This can accept multiple addresses by passing them as comma separated values.
- `KEYSPACE`: The name of the Cassandra keyspace used to store the metrics.

`single-process-config.yaml`
```
# Configuration for running Cortex in single-process mode.
# This should not be used in production.  It is only for getting started
# and development.

# Disable the requirement that every request to Cortex has a
# X-Scope-OrgID header. `fake` will be substituted in instead.
auth_enabled: false

server:
  http_listen_port: 9009

  # Configure the server to allow messages up to 100MB.
  grpc_server_max_recv_msg_size: 104857600
  grpc_server_max_send_msg_size: 104857600
  grpc_server_max_concurrent_streams: 1000

distributor:
  shard_by_all_labels: true
  pool:
    health_check_ingesters: true

ingester_client:
  grpc_client_config:
    # Configure the client to allow messages up to 100MB.
    max_recv_msg_size: 104857600
    max_send_msg_size: 104857600
    use_gzip_compression: true

ingester:
  lifecycler:
    # The address to advertise for this ingester. Will be autodiscovered by
    # looking up address on eth0 or en0; can be specified if this fails.
    address: 127.0.0.1

    # We want to start immediately and flush on shutdown.
    join_after: 0
    claim_on_rollout: false
    final_sleep: 0s
    num_tokens: 512

    # Use an in memory ring store, so we don't need to launch a Consul.
    ring:
      kvstore:
        store: inmemory
      replication_factor: 1

# Use cassandra as storage -for both index store and chunks store.
schema:
  configs:
  - from: 2019-07-29
    store: cassandra
    object_store: cassandra
    schema: v10
    index:
      prefix: index_
      period: 168h
    chunks:
      prefix: chunk_
      period: 168h

storage:
  cassandra:
    addresses: LOCALHOST # configure cassandra addresses here.
    keyspace: KEYSPACE   # configure desired keyspace here.
```

The latest tag is not published for the Cortex docker image. Visit quay.io/repository/cortexproject/cortex 
<<<<<<< HEAD
to find the latest stable version tag and use it in the command bellow (currently it is `v0.6.1`).
=======
to find the latest stable version tag and use it in the command bellow (currently it is `v0.7.0`).
>>>>>>> aaf35641

Run Cortex using the latest stable version:

```
docker run -d --name=cortex -v $(pwd)/single-process-config.yaml:/etc/single-process-config.yaml -p 9009:9009  quay.io/cortexproject/cortex:v0.7.0 -config.file=/etc/single-process-config.yaml
```
In case you prefer to run the master version, please follow this [documentation](../getting-started/getting-started-chunks.md) on how to build Cortex from source.


## Configure Prometheus to send series to Cortex

Now that Cortex is up, it should be running on `http://localhost:9009`.

Add the following section to your Prometheus configuration file. This will configure the remote write to send metrics to Cortex.

```
remote_write:
   - url: http://localhost:9009/api/prom/push
```
## Configure Grafana to visualise metrics

Run grafana to visualise metrics from Cortex:

```
docker run -d --name=grafana -p 3000:3000 grafana/grafana
```

Add a data source in Grafana by selecting Prometheus as the data source type and use the Cortex URL to query metrics: `http://localhost:9009/api/prom`.

Finally, You can monitor Cortex's reads & writes by creating the dashboard. You can follow this [documentation](https://github.com/cortexproject/cortex/tree/master/production/dashboards) to do so.<|MERGE_RESOLUTION|>--- conflicted
+++ resolved
@@ -110,11 +110,7 @@
 ```
 
 The latest tag is not published for the Cortex docker image. Visit quay.io/repository/cortexproject/cortex 
-<<<<<<< HEAD
-to find the latest stable version tag and use it in the command bellow (currently it is `v0.6.1`).
-=======
 to find the latest stable version tag and use it in the command bellow (currently it is `v0.7.0`).
->>>>>>> aaf35641
 
 Run Cortex using the latest stable version:
 
